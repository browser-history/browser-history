"""This module defines functions and globals required for the
command line interface of browser-history."""

import sys
import argparse
from browser_history import get_history, generic, browsers,get_bookmarks

# get list of all implemented browser by finding subclasses of generic.Browser
AVAILABLE_BROWSERS = ', '.join(b.__name__ for b in generic.Browser.__subclasses__())
AVAILABLE_FORMATS = ', '.join(generic.Outputs.formats)
AVAILABLE_TYPES='history,bookmarks'

def make_parser():
    """Creates an ArgumentParser, configures and returns it.

    This was made into a separate function to be used with sphinx-argparse

    :rtype: :py:class:`argparse.ArgumentParser`
    """
    parser_ = argparse.ArgumentParser(description='''
                                            A tool to retrieve history from
                                            (almost) any browser on (almost) any platform''',
                                      epilog='''
                                            Checkout the GitHub repo https://github.com/pesos/browser-history
                                            if you have any issues or want to help contribute''')

    parser_.add_argument('-t','--type',
                        default='all',
                        help=f'''
                                argument to decide whether to retrieve history or bookmarks.
                                Should be one of all, {AVAILABLE_TYPES}.
                                Default is all (gets both histories and bookmarks)
                                .''')
    parser_.add_argument('-b', '--browser',
                         default='all',
                         help=f'''
                                browser to retrieve history or bookmarks from. Should be one of all, {AVAILABLE_BROWSERS}.
                                Default is all (gets history or bookmarks from all browsers).''')

    parser_.add_argument('-f', '--format',
                         default="csv",
                         help=f'''
                                Format to be used in output. Should be one of {AVAILABLE_FORMATS}.
                                Default is csv''')

    parser_.add_argument('--history_output',
                         default=None,
                         help='''
                                File where history output is to be written. 
                                If not provided and type is history or all 
                                ,standard output is used.''')
    parser_.add_argument('--bookmarks_output',
                         default=None,
                         help='''
                                File where bookmarks output is to be written. 
                                If not provided and type is bookmarks or all
                                ,standard output is used.''')
    return parser_

parser = make_parser()

def main():
    """Entrypoint to the command-line interface (CLI) of browser-history.

    It parses arguments from sys.argv and performs the appropriate actions.
    """
    args = parser.parse_args()
<<<<<<< HEAD
    assert args.type in ['history','bookmarks','all']
    function_call = {'history':get_history(),'bookmarks':get_bookmarks()}
=======
    assert args.type in ['history','bookmarks','all'], f"Type should be one of all, {AVAILABLE_TYPES}"
>>>>>>> d17e1bc3
    if args.browser == 'all':
        
    else:
        try:
            # gets browser class by name (string).
            selected_browser = args.browser
            for browser in generic.Browser.__subclasses__():
                if browser.__name__.lower() == args.browser.lower():
                    selected_browser = browser.__name__
                    break
            browser_class = getattr(browsers, selected_browser)
        except AttributeError:
            print(f'Browser {args.browser} is unavailable. Check --help for available browsers')
            sys.exit(1)

        try:
            if args.type == 'history':
                browser = browser_class().fetch(type = args.type)
                h_outputs = browser
            elif args.type == 'bookmarks':
                browser = browser_class().fetch(type = args.type)
                b_outputs = browser
            elif args.type == 'all':
                browser = browser_class().fetch(type = 'history')
                h_outputs = browser
                browser = browser_class().fetch(type = 'bookmarks')
                b_outputs = browser
        except AssertionError as e:
            print(e)
            sys.exit(1)

    # Format the output
    try:
        if args.type == 'all':
            h_formatted = h_outputs.formatted(args.format,'history')
            b_formatted = b_outputs.formatted(args.format,'bookmarks')
        elif args.type == 'history':
            h_formatted = h_outputs.formatted(args.format,args.type)
        elif args.type == 'bookmarks':
            b_formatted = b_outputs.formatted(args.format,args.type)
    except ValueError as e:
        print(e)
        sys.exit(1)

    if args.history_output is None and args.type in ['history','all']:
        print(h_formatted)
    if args.bookmarks_output is None and args.type in ['bookmarks','all']:
        print(b_formatted)
    if (not args.history_output is None) and args.type in ['history','all']:
        filename = args.history_output
        with open(filename, 'w') as output_file:
            output_file.write(h_formatted)
    elif (not args.bookmarks_output is None) and args.type in ['bookmarks','all']:
        filename = args.bookmarks_output
        with open(filename, 'w') as output_file:
            output_file.write(b_formatted)<|MERGE_RESOLUTION|>--- conflicted
+++ resolved
@@ -65,12 +65,7 @@
     It parses arguments from sys.argv and performs the appropriate actions.
     """
     args = parser.parse_args()
-<<<<<<< HEAD
-    assert args.type in ['history','bookmarks','all']
-    function_call = {'history':get_history(),'bookmarks':get_bookmarks()}
-=======
     assert args.type in ['history','bookmarks','all'], f"Type should be one of all, {AVAILABLE_TYPES}"
->>>>>>> d17e1bc3
     if args.browser == 'all':
         
     else:
