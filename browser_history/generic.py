"""
This module defines the generic base class and the functionaliity.

All browsers from :py:mod:`browser_history.browsers` inherit this class.
"""
import csv
import json
from io import StringIO
from pathlib import Path
from urllib.parse import urlparse
from collections import defaultdict
import sqlite3
import tempfile
import shutil
import typing
import datetime
import os
import browser_history.utils as utils

_local_tz = datetime.datetime.now().astimezone().tzinfo


class Browser:
    """A generic class to support all major browsers with minimal configuration.

    Currently, only browsers which save the history in SQLite files are supported.

    To create a new browser type, the following class variables must be set.

    * **name**: A name for the browser. Not used anywhere except for logging and errors.
    * *Paths*: A path string, relative to the home directory, where the browsers data is saved.
      This path should be one level above the profile directories if they exist. At least one
      of the following must be set.

        * **windows_path**: browser path on Windows.
        * **mac_path**: browser path on Mac OS
        * **linux_path**: browser path on Linux

    * **profile_support**: (optional) boolean indicating whether
      the browser supports multiple profiles.
    * **profile_dir_prefixes**: (optional) list of possible prefixes for the
      profile directories. Keep empty to check all subdirectories in the browser path.
    * **history_file**: name of the (SQLite) file which stores the history.
    * **history_SQL**: SQL query required to extract history from the ``history_file``. The
      query must return two columns: ``visit_time`` and ``url``. The ``visit_time`` must be
      processed using the
      `datetime <https://www.sqlitetutorial.net/sqlite-date-functions/sqlite-datetime-function/>`_
      function with the modifier ``localtime``.

    :param plat: the current platform. A value of ``None`` means the platform will be
                    inferred from the system.
    :type plat: :py:class:`browser_history.utils.Platform`
    """

    name = "Generic"

    windows_path = None
    mac_path = None
    linux_path = None

    profile_support = False
    profile_dir_prefixes = []

    history_file = None

    history_SQL = None

    def __init__(self, plat: utils.Platform = None):
        if plat is None:
            plat = utils.get_platform()
        homedir = Path.home()

        error_string = self.name + " browser is not supported on {}"
        if plat == utils.Platform.WINDOWS:
            assert self.windows_path is not None, error_string.format("windows")
            self.history_dir = homedir / self.windows_path
        elif plat == utils.Platform.MAC:
            assert self.mac_path is not None, error_string.format("Mac OS")
            self.history_dir = homedir / self.mac_path
        elif plat == utils.Platform.LINUX:
            assert self.linux_path is not None, error_string.format("Linux")
            self.history_dir = homedir / self.linux_path
        else:
            self.history_dir = None

        if self.profile_support and not self.profile_dir_prefixes:
            self.profile_dir_prefixes.append("*")

    def profiles(self) -> typing.List[str]:
        """Returns a list of profile directories
        :rtype: list(str)
        """
        if not self.profile_support:
            return ["."]
        profile_dirs = []
        for files in os.walk(str(self.history_dir)):
            for item in files[2]:
                if os.path.split(os.path.join(files[0],item))[-1] == self.history_file:
                    path = str(files[0]).split(str(self.history_dir), maxsplit=1)[-1]
                    if path.startswith(os.sep):
                        path = path[1:]
                    if path.endswith(os.sep):
                        path = path[:-1]
                    profile_dirs.append(path)
        return profile_dirs

    def history_path_profile(self, profile_dir: Path) -> Path:
        """Returns path of the history file for the given ``profile_dir``

        The ``profile_dir`` should be one of the outputs from :py:meth:`profiles`

        :param profile_dir: Profile directory (should be a single name, relative to ``history_dir``)
        :type profile_dir: :py:class:`pathlib.Path`
        :return: path to history file of the profile
        :rtype: :py:class:`pathlib.Path`
        """
        return self.history_dir / profile_dir / self.history_file

    def history_paths(self):
        """Returns a list of history file paths, for all profiles.

        :rtype: list(:py:class:`pathlib.Path`)
        """
        return [
            self.history_dir / profile_dir / self.history_file
            for profile_dir in self.profiles()
        ]

    def history_profiles(self, profile_dirs):
        """Returns history of profiles given by `profile_dirs`.

        :param profile_dirs: List or iterable of profile directories. Can be obtained from
            :py:meth:`profiles`
        :type profile_dirs: list(str)
        :return: Object of class :py:class:`browser_history.generic.Outputs` with the
            data member entries set to list(tuple(:py:class:`datetime.datetime`, str))
        :rtype: :py:class:`browser_history.generic.Outputs`
        """
        history_paths = [
            self.history_path_profile(profile_dir) for profile_dir in profile_dirs
        ]
        return self.fetch(history_paths)

    def fetch(self, history_paths=None, sort=True, desc=False):
        """Returns history of all available profiles.

        The returned datetimes are timezone-aware with the local timezone set by default.

        The history files are first copied to a temporary location and then queried, this might
        lead to some additional overhead and results returned might not be the latest if the
        browser is in use. This is done because the SQlite files are locked by the browser when
        in use.

        :param history_paths: (optional) a list of history files.
        :type history_paths: list(:py:class:`pathlib.Path`)
        :param sort: (optional) flag to specify if the output should be sorted.
            Default value set to True.
        :type sort: boolean
        :param desc: (optional)  flag to speicify asc/desc (Applicable iff sort is True)
            Default value set to False.
        :type asc: boolean
        :return: Object of class :py:class:`browser_history.generic.Outputs` with the
            data member entries set to list(tuple(:py:class:`datetime.datetime`, str))
        :rtype: :py:class:`browser_history.generic.Outputs`
        """
        if history_paths is None:
            history_paths = self.history_paths()
        output_object = Outputs()
        with tempfile.TemporaryDirectory() as tmpdirname:
            for history_path in history_paths:
                copied_history_path = shutil.copy2(history_path.absolute(), tmpdirname)
                conn = sqlite3.connect(f"file:{copied_history_path}?mode=ro", uri=True)
                cursor = conn.cursor()
                cursor.execute(self.history_SQL)
                date_histories = [
                    (
                        datetime.datetime.strptime(d, "%Y-%m-%d %H:%M:%S").replace(
                            tzinfo=_local_tz
                        ),
                        url,
                    )
                    for d, url in cursor.fetchall()
                ]
                output_object.entries.extend(date_histories)
                conn.close()
        if sort:
            output_object.entries.sort(reverse=desc)
        return output_object


class Outputs:
    """
    A generic class to encapsulate history outputs and to
    easily convert them to JSON, CSV or other formats.

    * **entries**: List of tuples of Timestamp & URL
    :type entries: list(tuple(:py:class:`datetime.datetime`, str))

    * **formats**: A tuple of strings containing all supported formats

    * **fields**: The fields available for the history data returned

    """

    # All formats added here should be implemented in _format_map
    # Formats added here and in _format_map should be in lowercase
<<<<<<< HEAD
    formats = ('csv', 'json')
=======
    formats = ("csv",)
>>>>>>> 75b72989
    # Use the below fields for all formatter implementations
    fields = ("Timestamp", "URL")

    def __init__(self):
        self.entries = []
        # format map is used by the formatted method to call the right formatter
        self._format_map = {
<<<<<<< HEAD
            'csv': self.to_csv,
            'json': lambda: self.to_json(json_lines=False),
            'jsonl': self.to_json
=======
            "csv": self.to_csv,
>>>>>>> 75b72989
        }

    def get(self):
        """
        Return the list of tuples of Timestamps & URLs.
        :rtype: list(tuple(:py:class:`datetime.datetime`, str))
        """

        return self.entries

    def sort_domain(self):
        """
        Returns the history sorted according to the domain-name.

        :rtype: dict()
                :type dict.key: str
                :type dict.value: list(tuple(:py:class:`datetime.datetime`, str))
        """
        domain_histories = defaultdict(list)
        for entry in self.entries:
            domain_histories[urlparse(entry[1]).netloc].append(entry)
        return domain_histories

    def formatted(self, output_format="csv"):
        """
        Returns history as a :py:class:`str` formatted  as ``output_format``
        :param output_format: One the formats in py:attr:`~formats`
        :rtype: :py:class:`str` object
        """
        # convert to lower case since the formats tuple is enforced in lowercase
        output_format = output_format.lower()
        if self._format_map.get(output_format):
            # fetch the required formatter and call it. The formatters are instance methods
            # so no need to pass any arguments
            formatter = self._format_map[output_format]
            return formatter()
        raise ValueError(
            f"Invalid format {output_format}. Should be one of {Outputs.formats}"
        )

    def to_csv(self):
        """
        Return history formatted as a comma separated string with the first row having the fields
        names
        :return:
        """
        # we will use csv module and let it do all the heavy lifting such as special character
        # escaping and correct line termination escape sequences
        # The catch is, we need to return a string but the csv module only works with files so we
        # will use StringIO to build the csv in memory first
        with StringIO() as output:
            writer = csv.writer(output)
            writer.writerow(Outputs.fields)
            for row in self.get():
                writer.writerow(row)
            return output.getvalue()

    def to_json(self, json_lines=True):
        """
         Return history formatted as a JSON Lines or Plain JSON format
         names
         :return: :py:class:`str` object
        """
        # custom json encoder for datetime objects
        class DateTimeEncoder(json.JSONEncoder):
            # Override the default method
            def default(self, obj):
                if isinstance(obj, (datetime.date, datetime.datetime)):
                    return obj.isoformat()

        # fetch lines
        lines = []
        for entry in self.entries:
            json_record = {}
            for field, value in zip(self.fields, entry):
                json_record[field] = value
            lines.append(json_record)

        # if json_lines flag is true convert to JSON Lines format,
        # otherwise convert it to Plain JSON format
        if json_lines:
            json_string = '\n'.join([json.dumps(line, cls=DateTimeEncoder) for line in lines])
        else:
            json_string = json.dumps({'history': lines}, cls=DateTimeEncoder)

        return json_string<|MERGE_RESOLUTION|>--- conflicted
+++ resolved
@@ -204,11 +204,8 @@
 
     # All formats added here should be implemented in _format_map
     # Formats added here and in _format_map should be in lowercase
-<<<<<<< HEAD
-    formats = ('csv', 'json')
-=======
-    formats = ("csv",)
->>>>>>> 75b72989
+    formats = ("csv", "json")
+  
     # Use the below fields for all formatter implementations
     fields = ("Timestamp", "URL")
 
@@ -216,13 +213,9 @@
         self.entries = []
         # format map is used by the formatted method to call the right formatter
         self._format_map = {
-<<<<<<< HEAD
-            'csv': self.to_csv,
-            'json': lambda: self.to_json(json_lines=False),
-            'jsonl': self.to_json
-=======
             "csv": self.to_csv,
->>>>>>> 75b72989
+            "json": lambda: self.to_json(json_lines=False),
+            "jsonl": self.to_json
         }
 
     def get(self):
