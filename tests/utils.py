<<<<<<< HEAD
from dateutil import tz
=======
from os import path
>>>>>>> 815c3d4b
import platform
from pathlib import Path

import pytest


@pytest.fixture()
def change_homedir(monkeypatch):
    """Change home directory for all tests"""

    # Safe approach to locating 'tests/' dir (always the dir of this module)
    test_dir = path.dirname(path.abspath(__file__))

    monkeypatch.setattr(
        Path,
        "home",
        lambda: Path(f"{test_dir}/test_homedirs/{platform.system()}"),
    )

    return platform.system()


@pytest.fixture()
def become_windows(monkeypatch):
    """Changes platform.system to return Windows"""
    monkeypatch.setattr(platform, "system", lambda: "Windows")

    return platform.system()


@pytest.fixture()
def become_mac(monkeypatch):
    """Changes platform.system to return Darwin (codename for Mac OS)"""
    monkeypatch.setattr(platform, "system", lambda: "Darwin")

    return platform.system()


@pytest.fixture()
def become_linux(monkeypatch):
    """Changes platform.system to return Linux"""
    monkeypatch.setattr(platform, "system", lambda: "Linux")

    return platform.system()


def _detach_timezone_stamp(hist):
    """Remove the timezone associated with the datetime in a history entry.

    This is so the datetimes can be tested for correctness despite timezone
    complications. Without removing the timezone stamp, we are comparing
    objects like the following, where the timezones are equivalent but named
    differently due to the means of extracting them:

        datetime.datetime(<datetime tuple>, tzinfo=datetime.timezone(
            datetime.timedelta(seconds=<delta>), 'AEDT'))

        datetime.datetime(<datetime tuple>, tzinfo=tzfile('/etc/localtime')

    but the datetime tuple should be, and is tested to be, the same in
    both cases.
    """
    return (hist[0].replace(tzinfo=None), hist[1])


def assert_histories_equal(actual_history, expected_history):
    """Assert that two histories are equal, accounting for differing timezones.

    Use of any Python standard library timezone-management option, such as:

        datetime.datetime.now(datetime.timezone.utc).astimezone().tzinfo

    instead of a dedicated external library, notably here dateutil.tz, would
    result in failures for certain timezones e.g. 'Europe/London' or
    'Australia/Melbourne' due to DST effects.

    Note that from Python >= 3.9 it is possible to use a built-in module,
    zoneinfo (https://docs.python.org/3/library/zoneinfo.html) to achieve
    timezone awareness. For earlier versions, an external module must be used.
    """
    local_timezone = tz.gettz()

    assert _detach_timezone_stamp(actual_history) == _detach_timezone_stamp(
        (expected_history[0].astimezone(local_timezone), expected_history[1])
    )<|MERGE_RESOLUTION|>--- conflicted
+++ resolved
@@ -1,8 +1,5 @@
-<<<<<<< HEAD
 from dateutil import tz
-=======
 from os import path
->>>>>>> 815c3d4b
 import platform
 from pathlib import Path
 
